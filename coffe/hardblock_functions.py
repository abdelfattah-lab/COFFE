# Hard block script for COFFE flow.
# Created by: Sadegh Yazdanshenas
# Email: sadegh.yazdanshenas@mail.utoronto.ca
# University of Toronto, 2017

import os
import sys
import subprocess
import re
import shutil
import math


def write_synth_tcl(flow_settings,clock_period,wire_selection):
  """
  Writes the dc_script.tcl file which will be executed to run synthesis using Synopsys Design Compiler, tested under 2017 version
  """
  file = open("dc_script.tcl","w")
  file.write("cd " + flow_settings['synth_folder'] + "\n")
  #search path should have all directories which contain source , std cell libs, DesignCompiler libs
  file.write("set search_path " + flow_settings["search_path"] + " \n")
  if len(flow_settings["design_files"]) == 1:
    file.write("set my_files " + flow_settings["design_files"][0] + "\n")
  else:
    file.write("set my_files [list ")
    for entity in flow_settings["design_files"]:
      #currently set to ignore filenames of parameters.v/c_functions.v this should be updated in the future as its design specific TODO
      if not (entity == "parameters.v" or entity == "c_functions.v"):
        file.write(entity + " ")
    file.write("] \n")
  file.write("set my_top_level " + flow_settings['top_level'] + "\n")
  file.write("set my_clock_pin " + flow_settings['clock_pin_name'] + "\n")
  #after pre_processing function, the target_library and link_library vars should be set (link_library is all files in cwd and target_library)
  file.write("set target_library " + flow_settings["target_library"] + "\n")
  file.write("set link_library " + flow_settings["link_library"] + "\n")
  file.write(r'set power_analysis_mode "averaged"' + "\n")
  file.write("define_design_lib WORK -path ./WORK \n")
  if flow_settings['design_language'] == 'verilog':
    file.write("analyze -f verilog $my_files \n")
  elif flow_settings['design_language'] == 'vhdl':
    file.write("analyze -f vhdl $my_files \n")
  else:
    file.write("analyze -f sverilog $my_files \n")
  file.write("elaborate $my_top_level \n")
  file.write("current_design $my_top_level \n")
  file.write("check_design >  " + flow_settings['synth_folder'] + "/checkprecompile.rpt\n")
  file.write("link \n")
  file.write("uniquify \n")
  #If wire_selection is None, then no wireload model is used during synthesis. This does imply results 
  #are not as accurate (wires don't have any delay and area), but is useful to let the flow work/proceed 
  #if the std cell library is missing wireload models.
  if wire_selection != "None":
    file.write(r'set_wire_load_selection ' + wire_selection + " \n")
  file.write("set my_period " + str(clock_period) + " \n")
  file.write("set find_clock [ find port [list $my_clock_pin] ] \n")
  file.write("if { $find_clock != [list] } { \n")
  file.write("set clk_name $my_clock_pin \n")
  file.write("create_clock -period $my_period $clk_name} \n\n")
  file.write("compile_ultra\n")
  file.write("check_design >  " + flow_settings['synth_folder'] + "/check.rpt\n")
  file.write("link \n")
  file.write("write_file -format ddc -hierarchy -output " + flow_settings['synth_folder'] + "/" +  flow_settings['top_level']  + ".ddc \n")
  if flow_settings['read_saif_file']:
    file.write("read_saif saif.saif \n")
  else:
    file.write("set_switching_activity -static_probability " + str(flow_settings['static_probability']) + " -toggle_rate " + str(flow_settings['toggle_rate']) + " -base_clock $my_clock_pin -type inputs \n")
  file.write("ungroup -all -flatten \n")
  file.write("report_power > " + flow_settings['synth_folder'] + "/power.rpt\n")
  file.write("report_area -nosplit -hierarchy > " + flow_settings['synth_folder'] + "/area.rpt\n")
  file.write("report_resources -nosplit -hierarchy > " + flow_settings['synth_folder'] + "/resources.rpt\n")      
  file.write("report_timing > " + flow_settings['synth_folder'] + "/timing.rpt\n")
  file.write("change_names -hier -rule verilog \n") 
  file.write("write -f verilog -output " + flow_settings['synth_folder'] + "/synthesized.v\n")
  file.write("write_sdf " + flow_settings['synth_folder'] + "/synthsized.sdf \n")
  file.write("write_parasitics -output " + flow_settings['synth_folder'] + "/synthesized.spef \n")
  file.write("write_sdc " + flow_settings['synth_folder'] + "/synthesized.sdc \n")
  file.write("quit \n")
  file.close()

#search_path_dirs,design_files,
def run_synth(flow_settings,clock_period,wire_selection):
  """"
  runs the synthesis flow for specific clock period and wireload model
  Prereqs: flow_settings_pre_process() function to properly format params for scripts
  """
  write_synth_tcl(flow_settings,clock_period,wire_selection)
  # Run the scrip in design compiler shell
  subprocess.call('dc_shell-t -f dc_script.tcl | tee dc.log', shell=True,executable="/bin/bash") 
  # clean after DC!
  subprocess.call('rm -rf command.log', shell=True)
  subprocess.call('rm -rf default.svf', shell=True)
  subprocess.call('rm -rf filenames.log', shell=True)

  # Make sure it worked properly
  # Open the timing report and make sure the critical path is non-zero:
  check_file = open(flow_settings['synth_folder'] + "/check.rpt", "r")
  for line in check_file:
    if "Error" in line:
      print "Your design has errors. Refer to check.rpt in synthesis directory"
      exit(-1)
    elif "Warning" in line and flow_settings['show_warnings']:
      print "Your design has warnings. Refer to check.rpt in synthesis directory"
      print "In spite of the warning, the rest of the flow will continue to execute."
  check_file.close()

  #Copy synthesis results to a unique dir in synth dir
  synth_report_str = "period_" + clock_period + "_" + "wire_mdl_" + wire_selection
  report_dest_str = flow_settings['synth_folder'] + "/" + synth_report_str + "_reports"
  mkdir_cmd_str = "mkdir -p " + report_dest_str
  copy_rep_cmd_str = "cp " + flow_settings['synth_folder'] + "/*.rpt " + report_dest_str
  copy_logs_cmd_str = "cp " + "dc.log "+ "dc_script.tcl " + report_dest_str
  subprocess.call(mkdir_cmd_str,shell=True)
  subprocess.call(copy_rep_cmd_str,shell=True)
  subprocess.call(copy_logs_cmd_str,shell=True)
  subprocess.call('rm -f dc.log dc_script.tcl',shell=True)

  #if the user doesn't want to perform place and route, extract the results from DC reports and end
  if flow_settings['synthesis_only']:
    # read total area from the report file:
    file = open(flow_settings['synth_folder'] + "/area.rpt" ,"r")
    for line in file:
      if line.startswith('Total cell area:'):
        total_area = re.findall(r'\d+\.{0,1}\d*', line)
    file.close()
    # Read timing parameters
    file = open(flow_settings['synth_folder'] + "/timing.rpt" ,"r")
    for line in file:
      if 'library setup time' in line:
        library_setup_time = re.findall(r'\d+\.{0,1}\d*', line)
      if 'data arrival time' in line:
        data_arrival_time = re.findall(r'\d+\.{0,1}\d*', line)
    try:
      total_delay =  float(library_setup_time[0]) + float(data_arrival_time[0])
    except NameError:
      total_delay =  float(data_arrival_time[0])
    file.close()    
    # Read dynamic power
    file = open(flow_settings['synth_folder'] + "/power.rpt" ,"r")
    for line in file:
      if 'Total Dynamic Power' in line:
        total_dynamic_power = re.findall(r'\d+\.\d*', line)
        total_dynamic_power[0] = float(total_dynamic_power[0])
        if 'mW' in line:
          total_dynamic_power[0] *= 0.001
        elif 'uw' in line:
          total_dynamic_power[0] *= 0.000001
        else:
          total_dynamic_power[0] = 0
    file.close()
    # write the final report file:
    file = open("report.txt" ,"w")
    file.write("total area = "  + str(total_area[0]) +  "\n")
    file.write("total delay = " + str(total_delay) + " ns\n")
    file.write("total power = " + str(total_dynamic_power[0]) + " W\n")
    file.close()
    #return
    exit()
  return synth_report_str


def write_innovus_view_file(flow_settings):
  """Write .view file for innovus place and route, this is used for for creating the delay corners from timing libs and importings constraints"""
  view_fname = flow_settings["top_level"]
  file = open(flow_settings["top_level"]+".view","w")
  file.write("# Version:1.0 MMMC View Definition File\n# Do Not Remove Above Line")
  #I created a typical delay corner but I don't think its being used as its not called in create_analysis_view command, however, may be useful? not sure but its here
  #One could put RC values (maybe temperature in here) later for now they will all be the same
  file.write("create_rc_corner -name RC_BEST -preRoute_res {1.0} -preRoute_cap {1.0} -preRoute_clkres {0.0} -preRoute_clkcap {0.0} -postRoute_res {1.0} -postRoute_cap {1.0} -postRoute_xcap {1.0} -postRoute_clkres {0.0} -postRoute_clkcap {0.0}"+ "\n")
  file.write("create_rc_corner -name RC_TYP -preRoute_res {1.0} -preRoute_cap {1.0} -preRoute_clkres {0.0} -preRoute_clkcap {0.0} -postRoute_res {1.0} -postRoute_cap {1.0} -postRoute_xcap {1.0} -postRoute_clkres {0.0} -postRoute_clkcap {0.0}" + "\n")
  file.write("create_rc_corner -name RC_WORST -preRoute_res {1.0} -preRoute_cap {1.0} -preRoute_clkres {0.0} -preRoute_clkcap {0.0} -postRoute_res {1.0} -postRoute_cap {1.0} -postRoute_xcap {1.0} -postRoute_clkres {0.0} -postRoute_clkcap {0.0}" + "\n")
  #create libraries for each timing corner
  file.write("create_library_set -name MIN_TIMING -timing {" + flow_settings["best_case_libs"] + "}" + "\n")
  file.write("create_library_set -name TYP_TIMING -timing {" + flow_settings["standard_libs"] + "}" + "\n")
  file.write("create_library_set -name MAX_TIMING -timing {" + flow_settings["worst_case_libs"] + "}" + "\n")
  #import constraints from synthesis generated sdc
  file.write("create_constraint_mode -name CONSTRAINTS -sdc_files {" + flow_settings['synth_folder'] + "/synthesized.sdc" + "}"  + "\n")
  file.write("create_delay_corner -name MIN_DELAY -library_set {MIN_TIMING} -rc_corner {RC_BEST}" + "\n")
  file.write("create_delay_corner -name TYP_DELAY -library_set {TYP_TIMING} -rc_corner {RC_TYP}" + "\n")
  file.write("create_delay_corner -name MAX_DELAY -library_set {MAX_TIMING} -rc_corner {RC_WORST}" + "\n")
  file.write("create_analysis_view -name BEST_CASE -constraint_mode {CONSTRAINTS} -delay_corner {MIN_DELAY}" + "\n")
  file.write("create_analysis_view -name TYP_CASE -constraint_mode {CONSTRAINTS} -delay_corner {TYP_DELAY}" + "\n")
  file.write("create_analysis_view -name WORST_CASE -constraint_mode {CONSTRAINTS} -delay_corner {MAX_DELAY}" + "\n")
  #This sets our analysis view to be using our worst case analysis view for setup and best for timing,
  #This makes sense as the BC libs would have the most severe hold violations and vice versa for setup 
  file.write("set_analysis_view -setup {WORST_CASE} -hold {BEST_CASE}" + "\n")

def write_innovus_globals(flow_settings):
  print('tes')

def write_pnr_script(flow_settings,metal_layer,core_utilization):
  """"
  writes the tcl script for place and route using Cadence Encounter, tested under 2009 version
  """
  if(flow_settings["pnr_tool"] == "encounter"):
    # generate the EDI (encounter) configuration
    file = open("edi.conf", "w")
    file.write("global rda_Input \n")
    file.write("set cwd .\n\n")
    file.write("set rda_Input(ui_leffile) " + flow_settings['lef_files'] + "\n")
    file.write("set rda_Input(ui_timelib,min) " + flow_settings['best_case_libs'] + "\n")
    file.write("set rda_Input(ui_timelib) " + flow_settings['standard_libs'] + "\n")
    file.write("set rda_Input(ui_timelib,max) " + flow_settings['worst_case_libs'] + "\n")
    file.write("set rda_Input(ui_netlist) " + os.path.expanduser(flow_settings['synth_folder']) + "/synthesized.v" + "\n")
    file.write("set rda_Input(ui_netlisttype) {Verilog} \n")
    file.write("set rda_Input(import_mode) {-treatUndefinedCellAsBbox 0 -keepEmptyModule 1}\n")
    file.write("set rda_Input(ui_timingcon_file) " + os.path.expanduser(flow_settings['synth_folder']) + "/synthesized.sdc" + "\n")
    file.write("set rda_Input(ui_topcell) " + flow_settings['top_level'] + "\n\n")
    gnd_pin = flow_settings['gnd_pin']
    gnd_net = flow_settings['gnd_net']
    pwr_pin = flow_settings['pwr_pin']
    pwr_net = flow_settings['pwr_net']
    file.write("set rda_Input(ui_gndnet) {" + gnd_net + "} \n")
    file.write("set rda_Input(ui_pwrnet) {" + pwr_net + "} \n")
    if flow_settings['tilehi_tielo_cells_between_power_gnd'] is True:
      file.write("set rda_Input(ui_pg_connections) [list {PIN:" + gnd_pin + ":}" + " {TIEL::} " + "{NET:" + gnd_net + ":} {NET:" + pwr_net + ":}" + " {TIEH::} " + "{PIN:" + pwr_pin + ":} ] \n")
    else:
      file.write("set rda_Input(ui_pg_connections) [list {PIN:" + gnd_pin + ":} {NET:" + gnd_net + ":} {NET:" + pwr_net + ":} {PIN:" + pwr_pin + ":} ] \n")
    file.write("set rda_Input(PIN:" + gnd_pin + ":) {" + gnd_pin + "} \n")
    file.write("set rda_Input(TIEL::) {" + gnd_pin + "} \n")
    file.write("set rda_Input(NET:" + gnd_net + ":) {" + gnd_net + "} \n")
    file.write("set rda_Input(PIN:" + pwr_pin + ":) {" + pwr_pin + "} \n")
    file.write("set rda_Input(TIEH::) {" + pwr_pin + "} \n")
    file.write("set rda_Input(NET:" + pwr_net + ":) {" + pwr_net + "} \n\n")
    if (flow_settings['inv_footprint'] != "None"):
      file.write("set rda_Input(ui_inv_footprint) {" + flow_settings['inv_footprint'] + "}\n")
    if (flow_settings['buf_footprint'] != "None"):
      file.write("set rda_Input(ui_buf_footprint) {" + flow_settings['buf_footprint'] + "}\n")
    if (flow_settings['delay_footprint'] != "None"):
      file.write("set rda_Input(ui_delay_footprint) {" + flow_settings['delay_footprint'] + "}\n")
    file.close()
    metal_layer_bottom = flow_settings["metal_layer_names"][0]
    metal_layer_second = flow_settings["metal_layer_names"][1]
    metal_layer_top = flow_settings["metal_layer_names"][int(metal_layer)-1]
    power_ring_metal_top = flow_settings["power_ring_metal_layer_names"][0] 
    power_ring_metal_bottom = flow_settings["power_ring_metal_layer_names"][1] 
    power_ring_metal_left = flow_settings["power_ring_metal_layer_names"][2] 
    power_ring_metal_right = flow_settings["power_ring_metal_layer_names"][3] 
    # generate the EDI (encounter) script
    file = open("edi.tcl", "w")
    file.write("loadConfig edi.conf \n")
    file.write("floorPlan -site " + flow_settings['core_site_name'] \
                + " -r " + str(flow_settings['height_to_width_ratio']) \
                + " " + str(core_utilization) \
                + " " + str(flow_settings['space_around_core']) \
                + " " + str(flow_settings['space_around_core']) + " ")
    file.write(str(flow_settings['space_around_core']) + " " + str(flow_settings['space_around_core']) + "\n")
    file.write("setMaxRouteLayer " + str(metal_layer) + " \n")
    file.write("fit \n")
    file.write("addRing -spacing_bottom " + str(flow_settings['power_ring_spacing']) \
                + " -spacing_right " + str(flow_settings['power_ring_spacing']) \
                + " -spacing_top " + str(flow_settings['power_ring_spacing']) \
                + " -spacing_left " + str(flow_settings['power_ring_spacing']) \
                + " -width_right " + str(flow_settings['power_ring_width']) \
                + " -width_left " + str(flow_settings['power_ring_width']) \
                + " -width_bottom " + str(flow_settings['power_ring_width']) \
                + " -width_top " + str(flow_settings['power_ring_width']) \
                + " -center 1" \
                + " -around core" \
                + " -layer_top " + power_ring_metal_top \
                + " -layer_bottom " + power_ring_metal_bottom \
                + " -layer_left " + power_ring_metal_left \
                + " -layer_right " + power_ring_metal_right \
                + " -nets { " + gnd_net + " " + pwr_net + " }" \
                + " -stacked_via_top_layer "+ metal_layer_top \
                + " -stacked_via_bottom_layer " + metal_layer_bottom + " \n")
    file.write("setPlaceMode -fp false -maxRouteLayer " + str(metal_layer) + "\n")
    file.write("placeDesign -inPlaceOpt -noPrePlaceOpt \n")
    file.write("checkPlace " + flow_settings['top_level'] +" \n")
    file.write("trialroute \n")
    file.write("buildTimingGraph \n")
    file.write("timeDesign -preCTS -idealClock -numPaths 10 -prefix preCTS -outDir " + os.path.expanduser(flow_settings['pr_folder']) + "/timeDesignpreCTSReports" + "\n")
    file.write("optDesign -preCTS -outDir " + os.path.expanduser(flow_settings['pr_folder']) + "/optDesignpreCTSReports" + "\n")
    # I won't do a CTS anyway as the blocks are small.
    file.write("addFiller -cell {" + " ".join([str(item) for item in flow_settings['filler_cell_names']]) + "} -prefix FILL -merge true \n")  
    file.write("clearGlobalNets \n")
    file.write("globalNetConnect " + gnd_net + " -type pgpin -pin " + gnd_pin + " -inst {} \n")
    file.write("globalNetConnect " + pwr_net + " -type pgpin -pin " + pwr_pin + " -inst {} \n")
    file.write("globalNetConnect " + gnd_net + " -type net -net " + gnd_net + " \n")
    file.write("globalNetConnect " + pwr_net + " -type net -net " + pwr_net + " \n")
    file.write("globalNetConnect " + pwr_net + " -type pgpin -pin " + pwr_pin + " -inst * \n")
    file.write("globalNetConnect " + gnd_net + " -type pgpin -pin " + gnd_pin + " -inst * \n")
    file.write("globalNetConnect " + pwr_net + " -type tiehi -inst * \n")
    file.write("globalNetConnect " + gnd_net + " -type tielo -inst * \n")
    file.write("sroute -connect { blockPin padPin padRing corePin floatingStripe }" \
                + " -layerChangeRange { " + metal_layer_bottom + " " + metal_layer_top + " }" \
                + " -blockPinTarget { nearestRingStripe nearestTarget }" \
                + " -padPinPortConnect { allPort oneGeom }" \
                + " -checkAlignedSecondaryPin 1" \
                + " -blockPin useLef" \
                + " -allowJogging 1" \
                + " -crossoverViaBottomLayer " + metal_layer_bottom \
                + " -allowLayerChange 1" \
                + " -targetViaTopLayer " + metal_layer_top \
                + " -crossoverViaTopLayer " + metal_layer_top \
                + " -targetViaBottomLayer " + metal_layer_bottom \
                + " -nets { " + gnd_net + " " + pwr_net + " } \n")
    file.write("routeDesign -globalDetail\n")
    file.write("setExtractRCMode -engine postRoute \n")
    file.write("extractRC \n")
    file.write("buildTimingGraph \n")
    file.write("timeDesign -postRoute -outDir " + os.path.expanduser(flow_settings['pr_folder']) + "/timeDesignReports" + "\n")
    file.write("optDesign -postRoute -outDir " + os.path.expanduser(flow_settings['pr_folder']) + "/optDesignReports" + "\n")
    #by default, violations are reported in designname.geom.rpt
    file.write("verifyGeometry -report " + (os.path.expanduser(flow_settings['pr_folder']) + "/" + flow_settings['top_level'] + ".geom.rpt") + "\n")
    #by default, violations are reported in designname.conn.rpt
    file.write("verifyConnectivity -type all -report " + (os.path.expanduser(flow_settings['pr_folder']) + "/" + flow_settings['top_level'] + ".conn.rpt") + "\n")
    # report area
    file.write("summaryReport -outFile " + os.path.expanduser(flow_settings['pr_folder']) + "/pr_report.txt \n")
    # save design
    file.write(r'saveNetlist ' + os.path.expanduser(flow_settings['pr_folder']) + r'/netlist.v' + "\n")
    file.write(r'saveDesign ' + os.path.expanduser(flow_settings['pr_folder']) + r'/design.enc' + " \n")
    file.write(r'rcOut -spef ' + os.path.expanduser(flow_settings['pr_folder']) + r'/spef.spef' + " \n")
    file.write(r'write_sdf -ideal_clock_network ' + os.path.expanduser(flow_settings['pr_folder']) + r'/sdf.sdf' + " \n")
    #If the user specified a layer mapping file, then use that. Otherwise, just let the tool create a default one.
    if flow_settings['map_file'] != "None":
      file.write(r'streamOut ' + os.path.expanduser(flow_settings['pr_folder']) + r'/final.gds2' + ' -mapFile ' + flow_settings['map_file'] + ' -stripes 1 -units 1000 -mode ALL' + "\n")
    else:
      file.write(r'streamOut ' + os.path.expanduser(flow_settings['pr_folder']) + r'/final.gds2' + ' -stripes 1 -units 1000 -mode ALL' + "\n")
  elif(flow_settings["pnr_tool"] == "innovus"):

    """
    ###### 10/17/2022 11:00pm  ######
    setDesignMode -process 65
    floorPlan -site core -r 4.0 0.85 10 10 10 10
    setDesignMode -topRoutingLayer 7
    earlyGlobalRoute
    timeDesign -preCTS -idealClock -numPaths 10 -prefix preCTS -outDir /fs1/eecg/vaughn/morestep/COFFE/output_files/strtx_III_dsp/pr/timeDesignpreCTSReports
    optDesign -preCTS -outDir /fs1/eecg/vaughn/morestep/COFFE/output_files/strtx_III_dsp/pr/optDesignpreCTSReports
    addFiller -cell {FILL1 FILL16 FILL1_LL FILL2 FILL32 FILL64 FILL8 FILL_NW_FA_LL FILL_NW_HH FILL_NW_LL} -prefix FILL -merge true 
    clearGlobalNets 
    globalNetConnect VSS -type pgpin -pin VSS -inst {} 
    globalNetConnect VDD -type pgpin -pin VDD -inst {} 
    globalNetConnect VSS -type net -net VSS 
    globalNetConnect VDD -type net -net VDD 
    globalNetConnect VDD -type pgpin -pin VDD -inst * 
    globalNetConnect VSS -type pgpin -pin VSS -inst * 
    globalNetConnect VDD -type tiehi -inst * 
    globalNetConnect VSS -type tielo -inst * 
    sroute -connect { blockPin padPin padRing corePin floatingStripe } -layerChangeRange { M1 M7 } -blockPinTarget { nearestRingStripe nearestTarget } -padPinPortConnect { allPort oneGeom } -checkAlignedSecondaryPin 1 -blockPin useLef -allowJogging 1 -crossoverViaBottomLayer M1 -allowLayerChange 1 -targetViaTopLayer M7 -crossoverViaTopLayer M7 -targetViaBottomLayer M1 -nets { VSS VDD } 
    routeDesign -globalDetail
    setExtractRCMode -engine postRoute 
    extractRC 
    buildTimingGraph
    setAnalysisMode -analysisType onChipVariation -cppr both
    timeDesign -postRoute -outDir /fs1/eecg/vaughn/morestep/COFFE/output_files/strtx_III_dsp/pr/timeDesignReports
    optDesign -postRoute -outDir /fs1/eecg/vaughn/morestep/COFFE/output_files/strtx_III_dsp/pr/optDesignReports
    #setRouteMode -earlyGlobalMaxRouteLayer 7 (this command does same as top command)
    """
  file.write("exit \n")
  file.close()
def run_pnr(flow_settings,metal_layer,core_utilization,synth_report_str):
  """
  runs place and route using cadence encounter
  Prereqs: flow_settings_pre_process() function to properly format params for scripts
  """
  write_pnr_script(flow_settings,metal_layer,core_utilization)
  # Run the scrip in EDI
  subprocess.call('encounter -nowin -init edi.tcl | tee edi.log', shell=True,executable="/bin/bash") 
  # clean after EDI!
  subprocess.call('mv encounter.log ' + os.path.expanduser(flow_settings['pr_folder']) + '/encounter_log.log', shell=True)
  subprocess.call('mv encounter.cmd ' + os.path.expanduser(flow_settings['pr_folder']) + '/encounter.cmd', shell=True)
  # read total area from the report file:
  file = open(os.path.expanduser(flow_settings['pr_folder']) + "/pr_report.txt" ,"r")
  for line in file:
    if line.startswith('Total area of Core:'):
      total_area = re.findall(r'\d+\.{0,1}\d*', line)
  file.close()
  #Copy pnr results to a unique dir in pnr dir
  pnr_report_str = synth_report_str + "_" + "metal_layers_" + metal_layer + "_" + "util_" + core_utilization
  report_dest_str = os.path.expanduser(flow_settings['pr_folder']) + "/" + pnr_report_str + "_reports"
  mkdir_cmd_str = "mkdir -p " + report_dest_str
  copy_rep_cmd_str = "cp " + os.path.expanduser(flow_settings['pr_folder']) + "/*.rpt " + os.path.expanduser(flow_settings['pr_folder']) + "/pr_report.txt " + report_dest_str
  copy_logs_cmd_str = "cp " + "edi.log " + "edi.tcl " + "edi.conf " + report_dest_str
  subprocess.call(mkdir_cmd_str,shell=True)
  subprocess.call(copy_rep_cmd_str,shell=True)
  subprocess.call(copy_logs_cmd_str,shell=True)
  subprocess.call('rm -f edi.log edi.conf edi.tcl', shell=True)
  return pnr_report_str, total_area

def run_sim():
  """
  Runs simulation using a user inputted testbench, not tested and unsure of which hard block its modeling USE AT OWN RISK (ie use saif file option in hardblock settings file)
  """
  # Create a modelsim folder
  #subprocess.call("mkdir -p"+os.path.expanduser("./modelsim_dir")+"\n", shell=True)
  # Create a modelsim .do file:
  #subprocess.call("vlib modelsim_dir/libraries"+"\n",shell=True)
  # todo: change the address and take it from the user as input
  #subprocess.call("vlog -work modelsim_dir/libraries /CMC/kits/tsmc_65nm_libs/tcbn65gplus/TSMCHOME/digital/Front_End/verilog/tcbn65gplus_140b/tcbn65gplus.v /CMC/kits/tsmc_65nm_libs/tpzn65gpgv2/TSMCHOME/digital/Front_End/verilog/tpzn65gpgv2_140c/tpzn65gpgv2.v"+"\n",shell=True)
  file = open("modelsim.do", "w")
  file.write("cd " + os.path.expanduser("./modelsim_dir") + "\n")
  file.write("vlib work \n")
  file.write("vlog -work work ../../test/testbench.v \n")
  file.write("vlog -work work ../../pr/netlist.v \n")
  file.write("vsim -L work -L libraries testbench\n")
  file.write("vcd file vcd.vcd \n")
  file.write("vcd add -r testbench/uut/* \n")
  file.write("run 1000 ns \n")
  file.write("quit \n")
  file.close()      
  subprocess.call('vsim -c -do modelsim.do', shell=True)           
  subprocess.call('rm -rf modelsim.do', shell=True)
  subprocess.call('vcd2wlf ./modelsim_dir/vcd.vcd out.wlf', shell=True)
  subprocess.call('wlf2vcd -o test.vcd out.wlf', shell=True)
  subprocess.call('vcd2saif -input test.vcd -o saif.saif', shell=True)

def write_pt_power_script(flow_settings,mode_enabled,clock_period,x):
  """"
  writes the tcl script for power analysis using Synopsys Design Compiler, tested under 2017 version
  Update: changed the [all_nets] argument used in set_switching_activity to use -baseClk and -inputs args instead
  """
  # Create a script to measure power:
  file = open("primetime_power.tcl", "w")
  file.write("set sh_enable_page_mode true \n")
  file.write("set search_path " + flow_settings['search_path'] + " \n")
  file.write("set my_top_level " + flow_settings['top_level'] + "\n")
  file.write("set my_clock_pin " + flow_settings['clock_pin_name'] + "\n")
  file.write("set target_library " + flow_settings['primetime_libs'] + "\n")
  file.write("set link_library " + flow_settings['link_library'] + "\n")
  file.write("read_verilog " + os.path.expanduser(flow_settings['pr_folder']) + "/netlist.v \n")
  file.write("link \n")
  file.write("set my_period " + str(clock_period) + " \n")
  file.write("set find_clock [ find port [list $my_clock_pin] ] \n")
  file.write("if { $find_clock != [list] } { \n")
  file.write("set clk_name $my_clock_pin \n")
  file.write("create_clock -period $my_period $clk_name} \n\n")
  if mode_enabled and x <2**len(flow_settings['mode_signal']):
    for y in range (0, len(flow_settings['mode_signal'])):
      file.write("set_case_analysis " + str((x >> y) & 1) + " " +  flow_settings['mode_signal'][y] +  " \n")
  file.write("set power_enable_analysis TRUE \n")
  file.write(r'set power_analysis_mode "averaged"' + "\n")
  if flow_settings['generate_activity_file']:
    file.write("read_saif -input saif.saif -instance_name testbench/uut \n")
  else:
    file.write("set_switching_activity -static_probability " + str(flow_settings['static_probability']) + " -toggle_rate " + str(flow_settings['toggle_rate']) + " -base_clock $my_clock_pin -type inputs \n")
  #file.write("read_saif -input saif.saif -instance_name testbench/uut \n")
  #file.write("read_vcd -input ./modelsim_dir/vcd.vcd \n")
  file.write(r'read_parasitics -increment ' + os.path.expanduser(flow_settings['pr_folder']) + r'/spef.spef' + "\n")
  #file.write("update_power \n")
  file.write(r'report_power > ' + os.path.expanduser(flow_settings['primetime_folder']) + r'/power.rpt' + " \n")
  file.write("quit\n")
  file.close()

def write_pt_timing_script(flow_settings,mode_enabled,clock_period,x):
  """
  writes the tcl script for timing analysis using Synopsys Design Compiler, tested under 2017 version
  """
  # backannotate into primetime
  # This part should be reported for all the modes in the design.
  file = open("primetime.tcl", "w")
  file.write("set sh_enable_page_mode true \n")
  file.write("set search_path " + flow_settings['search_path'] + " \n")
  file.write("set my_top_level " + flow_settings['top_level'] + "\n")
  file.write("set my_clock_pin " + flow_settings['clock_pin_name'] + "\n")
  file.write("set target_library " + flow_settings['primetime_libs'] + "\n")
  file.write("set link_library " + flow_settings['link_library'] + "\n")
  file.write("read_verilog " + os.path.expanduser(flow_settings['pr_folder']) + "/netlist.v \n")
  if mode_enabled and x <2**len(flow_settings['mode_signal']):
    for y in range (0, len(flow_settings['mode_signal'])):
      file.write("set_case_analysis " + str((x >> y) & 1) + " " +  flow_settings['mode_signal'][y] + " \n")
  file.write("link \n")
  file.write("set my_period " + str(clock_period) + " \n")
  file.write("set find_clock [ find port [list $my_clock_pin] ] \n")
  file.write("if { $find_clock != [list] } { \n")
  file.write("set clk_name $my_clock_pin \n")
  file.write("create_clock -period $my_period $clk_name} \n\n")
  file.write("read_parasitics -increment " + os.path.expanduser(flow_settings['pr_folder']) + "/spef.spef \n")
  file.write("report_timing > " + os.path.expanduser(flow_settings['primetime_folder']) + "/timing.rpt \n")
  file.write("quit \n")
  file.close()

def run_power_timing(flow_settings,mode_enabled,clock_period,x,pnr_report_str):
  if not mode_enabled:
    x = 2**len(flow_settings['mode_signal'])
  write_pt_timing_script(flow_settings,mode_enabled,clock_period,x)
  # run prime time
  subprocess.call('dc_shell-t -f primetime.tcl | tee pt.log', shell=True,executable="/bin/bash") 
  # Read timing parameters
  file = open(os.path.expanduser(flow_settings['primetime_folder']) + "/timing.rpt" ,"r")
  for line in file:
    if 'library setup time' in line:
      library_setup_time = re.findall(r'\d+\.{0,1}\d*', line)
    if 'data arrival time' in line:
      data_arrival_time = re.findall(r'\d+\.{0,1}\d*', line)
  try:
    total_delay =  float(library_setup_time[0]) + float(data_arrival_time[0])
  except NameError:
    total_delay =  float(data_arrival_time[0])
  file.close()
  write_pt_power_script(flow_settings,mode_enabled,clock_period,x)
  # run prime time
  subprocess.call('dc_shell-t -f primetime_power.tcl | tee pt_pwr.log', shell=True,executable="/bin/bash") 
  #copy reports and logs to a unique dir in pt dir
  pt_report_str = pnr_report_str + "_" + "mode_" + str(x)
  report_dest_str = os.path.expanduser(flow_settings['primetime_folder']) + "/" + pt_report_str + "_reports"
  mkdir_cmd_str = "mkdir -p " + report_dest_str
  copy_rep_cmd_str = "cp " + os.path.expanduser(flow_settings['primetime_folder']) + "/*.rpt " + report_dest_str
  copy_logs_cmd_str = "cp " + "pt.log pt_pwr.log primetime.tcl primetime_power.tcl " + report_dest_str
  subprocess.call(mkdir_cmd_str,shell=True)
  subprocess.call(copy_rep_cmd_str,shell=True)
  subprocess.call(copy_logs_cmd_str,shell=True)
  subprocess.call('rm -f pt.log pt_pwr.log primetime.tcl primetime_power.tcl', shell=True)
  # Read dynamic power
  file = open(os.path.expanduser(flow_settings['primetime_folder']) + "/power.rpt" ,"r")
  for line in file:
    if 'Total Dynamic Power' in line:
      total_dynamic_power = re.findall(r'\d+\.{0,1}\d*', line)
      total_dynamic_power[0] = float(total_dynamic_power[0])
      if 'mW' in line:
        total_dynamic_power[0] *= 0.001
      elif 'uw' in line:
        total_dynamic_power[0] *= 0.000001
      else:
        total_dynamic_power[0] = 0
  file.close() 
  return library_setup_time, data_arrival_time, total_delay, total_dynamic_power   


# #this function adds additional hardblock flow parameters which don't require user input  
# def add_hb_params(flow_settings,cur_env):


def flow_settings_pre_process(processed_flow_settings,cur_env):
  """Takes values from the flow_settings dict and converts them into data structures which can be used to write synthesis script"""
  # formatting design_files
  design_files = []
  if processed_flow_settings['design_language'] == 'verilog':
    ext_re = re.compile(".*.v")
  elif processed_flow_settings['design_language'] == 'vhdl':
    ext_re = re.compile(".*.vhdl")
  elif processed_flow_settings['design_language'] == 'sverilog':
    ext_re = re.compile(".*(.sv)|(.v)")

  design_folder = os.path.expanduser(processed_flow_settings['design_folder'])
  design_files = [fn for _, _, fs in os.walk(design_folder) for fn in fs if ext_re.search(fn)]
  #The syn_write_tcl_script function expects this to be a list of all design files
  processed_flow_settings["design_files"] = design_files
  # formatting search_path
  search_path_dirs = []
  search_path_dirs.append(".")
  try:
    syn_root = cur_env.get("SYNOPSYS")
    search_path_dirs = [os.path.join(syn_root,"libraries",dirname) for dirname in ["syn","syn_ver","sim_ver"] ]
  except:
    print("could not find 'SYNOPSYS' environment variable set, please run the following command to your sysopsys home directory")
    print("export SYNOPSYS=/abs/path/to/synopsys/home")
    print("Ex. export SYNOPSYS=/CMC/tools/synopsys/syn_vN-2017.09/")
    sys.exit(1)
  
  for p_lib_path in processed_flow_settings["process_lib_paths"]:
    search_path_dirs.append(p_lib_path)
  search_path_dirs.append(design_folder)
  for root,dirnames,fnames in os.walk(design_folder):
    for dirname,fname in zip(dirnames,fnames):
      if(ext_re.search(fname)):
        search_path_dirs.append(os.path.join(root,dirname))
  search_path_str = "\"" + " ".join(search_path_dirs) + "\""
  processed_flow_settings["search_path"] = search_path_str
  #formatting target libs
  processed_flow_settings["target_library"] = "\"" + " ".join(processed_flow_settings['target_libraries']) + "\""
  processed_flow_settings["link_library"] = "\"" + "* $target_library" + "\""
  #formatting all paths to files to expand them to user space
  for flow_key, flow_val in processed_flow_settings.items():
    if("folder" in flow_key):
      processed_flow_settings[flow_key] = os.path.expanduser(flow_val)

  #formatting process specific params
  processed_flow_settings["lef_files"] = "\"" + " ".join(processed_flow_settings['lef_files']) + "\""
  processed_flow_settings["best_case_libs"] = "\"" + " ".join(processed_flow_settings['best_case_libs']) + "\""
  processed_flow_settings["standard_libs"] = "\"" + " ".join(processed_flow_settings['standard_libs']) + "\""
  processed_flow_settings["worst_case_libs"] = "\"" + " ".join(processed_flow_settings['worst_case_libs']) + "\""
  processed_flow_settings["primetime_libs"] = "\"" + " ".join(processed_flow_settings['primetime_libs']) + "\""
<<<<<<< HEAD
    
=======
>>>>>>> 751fb994
# wire loads in the library are WireAreaLowkCon WireAreaLowkAgr WireAreaForZero
def hardblock_flow(flow_settings): 
  cur_env = os.environ.copy()
  #add_hb_params(flow_settings,cur_env)
  # processed_flow_settings = {}
  processed_flow_settings = flow_settings
  flow_settings_pre_process(processed_flow_settings,cur_env)
  # Enter all the signals that change modes
  lowest_cost = sys.float_info.max
  lowest_cost_area = 1.0
  lowest_cost_delay = 1.0
  lowest_cost_power = 1.0
  subprocess.call("mkdir -p " + flow_settings['synth_folder'] + "\n", shell=True)
  subprocess.call("mkdir -p " + flow_settings['pr_folder'] + "\n", shell=True)
  subprocess.call("mkdir -p " + flow_settings['primetime_folder'] + "\n", shell=True)
  # Make sure we managed to read the design files
  assert len(processed_flow_settings["design_files"]) >= 1
  for clock_period in flow_settings['clock_period']:
    for wire_selection in flow_settings['wire_selection']:
      synth_report_str = run_synth(processed_flow_settings,clock_period,wire_selection)
      for metal_layer in flow_settings['metal_layers']:
        for core_utilization in flow_settings['core_utilization']:
          pnr_report_str, total_area = run_pnr(processed_flow_settings,metal_layer,core_utilization,synth_report_str)
          if len(flow_settings['mode_signal']) > 0:
            mode_enabled = True
          else:
            mode_enabled = False
          the_power = 0.0
          # Optional: use modelsim to generate an activity file for the design:
          if flow_settings['generate_activity_file'] is True:
            run_sim()
          #loops over every combination of user inputted modes to set the set_case_analysis value (determines value of mode mux)
          for x in range(0, 2**len(flow_settings['mode_signal']) + 1):
            library_setup_time, data_arrival_time, total_delay, total_dynamic_power = run_power_timing(flow_settings,mode_enabled,clock_period,x,pnr_report_str)
            # write the final report file:
            if mode_enabled and x <2**len(flow_settings['mode_signal']):
              file = open("report_mode" + str(x) + "_" + str(flow_settings['top_level']) + "_" + str(clock_period) + "_" + str(wire_selection) + "_wire_" + str(metal_layer) + "_" + str(core_utilization) + ".txt" ,"w")
            else:
              file = open("report_" + str(flow_settings['top_level']) + "_" + str(clock_period) + "_" + str(wire_selection) + "_wire_" + str(metal_layer) + "_" + str(core_utilization) + ".txt" ,"w")
            file.write("total area = "  + str(total_area[0]) +  " um^2 \n")
            file.write("total delay = " + str(total_delay) + " ns \n")
            file.write("total power = " + str(total_dynamic_power[0]) + " W \n")
            file.close()
            if total_dynamic_power[0] > the_power:
              the_power = total_dynamic_power[0]
            if lowest_cost > math.pow(float(total_area[0]), float(flow_settings['area_cost_exp'])) * math.pow(float(total_delay), float(flow_settings['delay_cost_exp'])):
              lowest_cost = math.pow(float(total_area[0]), float(flow_settings['area_cost_exp'])) * math.pow(float(total_delay), float(flow_settings['delay_cost_exp']))
              lowest_cost_area = float(total_area[0])
              lowest_cost_delay = float(total_delay)
              lowest_cost_power = float(the_power)
            del total_dynamic_power[:]
            del library_setup_time[:]
            del data_arrival_time[:]
    
  return (float(lowest_cost_area), float(lowest_cost_delay), float(lowest_cost_power))<|MERGE_RESOLUTION|>--- conflicted
+++ resolved
@@ -570,10 +570,7 @@
   processed_flow_settings["standard_libs"] = "\"" + " ".join(processed_flow_settings['standard_libs']) + "\""
   processed_flow_settings["worst_case_libs"] = "\"" + " ".join(processed_flow_settings['worst_case_libs']) + "\""
   processed_flow_settings["primetime_libs"] = "\"" + " ".join(processed_flow_settings['primetime_libs']) + "\""
-<<<<<<< HEAD
-    
-=======
->>>>>>> 751fb994
+
 # wire loads in the library are WireAreaLowkCon WireAreaLowkAgr WireAreaForZero
 def hardblock_flow(flow_settings): 
   cur_env = os.environ.copy()
