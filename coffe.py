### COFFE: CIRCUIT OPTIMIZATION FOR FPGA EXPLORATION
# Created by: Charles Chiasson (charles.chiasson@gmail.com)
#         at: University of Toronto
#         in: 2013        
      
# BRAM simulation added by Sadegh Yazdanshenas in 2016
# MTJ and SRAM designs by Kosuke Tatsumura
# COFFE 2.0 by Sadegh Yazdanshenas 2015-2018     

# The big picture:
#
# COFFE will size the transistors of an FPGA based on some input architecture 
# parameters. COFFE will produce area and delay results that can be used to
# create VPR architecture files for architecture exploration. By changing how
# COFFE designs circuitry, one could also use COFFE to explore different FPGA
# circuit designs.
#
# How it works (in a nutshell):
#
# We start off by creating an 'FPGA' object with the input architecture parameters.
# This FPGA object contains other objects that each represent part of the FPGA
# circuitry (like switch block, LUT, etc.).
# We use the FPGA object to generate SPICE netlists of the circuitry
# We also use it to calculate area and wire loads
# 
# Once the FPGA object is created and the SPICE netlists are generated,
# we pass the FPGA object to COFFE's transistor sizing engine. The following paper 
# explains COFFE's transistor sizing algorithm in detail.
#
# [1] C. Chiasson and V. Betz, "COFFE: Fully-Automated Transistor Sizing for FPGAs", FPT2013
#
 

import os
import sys
import argparse
import time
import coffe.fpga as fpga
import coffe.spice as spice
import coffe.tran_sizing as tran_sizing
import coffe.utils as utils
import coffe.vpr
import datetime
import math

print "\nCOFFE 2.0\n"
print "Man is a tool-using animal."
print "Without tools he is nothing, with tools he is all."
print "                           - Thomas Carlyle\n\n"

# TODO: see the effect on disabling floorplanning on results and runtime
# if it is worth it we could add an argument which could disable 
# floorplanning for a quicker run

# Parse the input arguments with argparse
parser = argparse.ArgumentParser()
parser.add_argument('arch_description')
parser.add_argument('-n', '--no_sizing', help="don't perform transistor sizing", action='store_true')
parser.add_argument('-o', '--opt_type', type=str, choices=["global", "local"], default="global", help="choose optimization type")
parser.add_argument('-s', '--initial_sizes', type=str, default="default", help="path to initial transistor sizes")
parser.add_argument('-m', '--re_erf', type=int, default=1, help="choose how many sizing combos to re-erf")
parser.add_argument('-a', '--area_opt_weight', type=int, default=1, help="area optimization weight")
parser.add_argument('-d', '--delay_opt_weight', type=int, default=1, help="delay optimization weight")
parser.add_argument('-i', '--max_iterations', type=int, default=6, help="max FPGA sizing iterations")

# quick mode is disabled by default. Try passing -q 0.03 for 3% minimum improvement
parser.add_argument('-q', '--quick_mode', type=float, default=-1.0, help="minimum cost function improvement for resizing")


args = parser.parse_args()

is_size_transistors = not args.no_sizing


# Make the top-level spice folder if it doesn't already exist
# if it's already there delete its content
arch_folder = utils.create_output_dir(args.arch_description)

# Print the options to both terminal and report file
report_file_path = os.path.join(arch_folder, "report.txt") 
utils.print_run_options(args, report_file_path)

# Load the input architecture description file
arch_params_dict = utils.load_arch_params(args.arch_description)

# Print architecture and process details to terminal and report file
utils.print_architecture_params(arch_params_dict, report_file_path)

# Default_dir is the dir you ran COFFE from. COFFE will be switching directories 
# while running HSPICE, this variable is so that we can get back to our starting point
default_dir = os.getcwd()

# Create an HSPICE interface
spice_interface = spice.SpiceInterface()


# Record start time
total_start_time = time.time()

# this is a temporary parameter it will be checked before executing
# any change introduced to the code to be able to check if the original 
# code is working after adding any change
# this controles appyling or disabling the new updates
<<<<<<< HEAD
arch_params_dict['updates'] = False
=======
arch_params_dict['updates'] = True
>>>>>>> e3fec8bc

# Create an FPGA instance
fpga_inst = fpga.FPGA(arch_params_dict, args, spice_interface)
                     

###############################################################
## GENERATE FILES
###############################################################


# Change to the architecture directory
os.chdir(arch_folder)  

# Generate FPGA and associated SPICE files
fpga_inst.generate(is_size_transistors) 

# Go back to the base directory
os.chdir(default_dir)

# Extract initial transistor sizes from file and overwrite the 
# default initial sizes if this option was used.
if args.initial_sizes != "default" :
  utils.use_initial_tran_size(args.initial_sizes, fpga_inst, tran_sizing, arch_params_dict['use_tgate'])

# Print FPGA implementation details
report_file = open(report_file_path, 'a')
fpga_inst.print_details(report_file)  
report_file.close()

# Go to architecture directory
os.chdir(arch_folder)


###############################################################
## TRANSISTOR SIZING
###############################################################


sys.stdout.flush()

# Size FPGA transistors
if is_size_transistors:
    # TODO: pass the args object instead of passing all its memebers
    tran_sizing.size_fpga_transistors(fpga_inst, args, spice_interface)                                    
else:
  # in case of disabeling floorplanning there is no need to 
  # update delays before updating area. Tried both ways and 
  # they give exactly the same results
  #fpga_inst.update_delays(spice_interface)

  # same thing here no need to update area before calculating 
  # the lb_height value. Also tested and gave same results
  #fpga_inst.update_area()
  fpga_inst.lb_height = math.sqrt(fpga_inst.area_dict["tile"])
  fpga_inst.update_area()
  fpga_inst.compute_distance()
  fpga_inst.update_wires()
  fpga_inst.update_wire_rc()

  # commented this part to avoid doing floorplannig for
  # a non-sizing run
  #fpga_inst.determine_height()

  fpga_inst.update_delays(spice_interface)

# Obtain Memory core power
if arch_params_dict['enable_bram_module'] == 1:
  fpga_inst.update_power(spice_interface)


# Go back to the base directory
os.chdir(default_dir)

# Print out final COFFE report to file
utils.print_summary(arch_folder, fpga_inst, total_start_time)

# Print vpr architecure file
coffe.vpr.print_vpr_file(fpga_inst, arch_folder, arch_params_dict['enable_bram_module'])<|MERGE_RESOLUTION|>--- conflicted
+++ resolved
@@ -1,186 +1,184 @@
-### COFFE: CIRCUIT OPTIMIZATION FOR FPGA EXPLORATION
-# Created by: Charles Chiasson (charles.chiasson@gmail.com)
-#         at: University of Toronto
-#         in: 2013        
-      
-# BRAM simulation added by Sadegh Yazdanshenas in 2016
-# MTJ and SRAM designs by Kosuke Tatsumura
-# COFFE 2.0 by Sadegh Yazdanshenas 2015-2018     
-
-# The big picture:
-#
-# COFFE will size the transistors of an FPGA based on some input architecture 
-# parameters. COFFE will produce area and delay results that can be used to
-# create VPR architecture files for architecture exploration. By changing how
-# COFFE designs circuitry, one could also use COFFE to explore different FPGA
-# circuit designs.
-#
-# How it works (in a nutshell):
-#
-# We start off by creating an 'FPGA' object with the input architecture parameters.
-# This FPGA object contains other objects that each represent part of the FPGA
-# circuitry (like switch block, LUT, etc.).
-# We use the FPGA object to generate SPICE netlists of the circuitry
-# We also use it to calculate area and wire loads
-# 
-# Once the FPGA object is created and the SPICE netlists are generated,
-# we pass the FPGA object to COFFE's transistor sizing engine. The following paper 
-# explains COFFE's transistor sizing algorithm in detail.
-#
-# [1] C. Chiasson and V. Betz, "COFFE: Fully-Automated Transistor Sizing for FPGAs", FPT2013
-#
- 
-
-import os
-import sys
-import argparse
-import time
-import coffe.fpga as fpga
-import coffe.spice as spice
-import coffe.tran_sizing as tran_sizing
-import coffe.utils as utils
-import coffe.vpr
-import datetime
-import math
-
-print "\nCOFFE 2.0\n"
-print "Man is a tool-using animal."
-print "Without tools he is nothing, with tools he is all."
-print "                           - Thomas Carlyle\n\n"
-
-# TODO: see the effect on disabling floorplanning on results and runtime
-# if it is worth it we could add an argument which could disable 
-# floorplanning for a quicker run
-
-# Parse the input arguments with argparse
-parser = argparse.ArgumentParser()
-parser.add_argument('arch_description')
-parser.add_argument('-n', '--no_sizing', help="don't perform transistor sizing", action='store_true')
-parser.add_argument('-o', '--opt_type', type=str, choices=["global", "local"], default="global", help="choose optimization type")
-parser.add_argument('-s', '--initial_sizes', type=str, default="default", help="path to initial transistor sizes")
-parser.add_argument('-m', '--re_erf', type=int, default=1, help="choose how many sizing combos to re-erf")
-parser.add_argument('-a', '--area_opt_weight', type=int, default=1, help="area optimization weight")
-parser.add_argument('-d', '--delay_opt_weight', type=int, default=1, help="delay optimization weight")
-parser.add_argument('-i', '--max_iterations', type=int, default=6, help="max FPGA sizing iterations")
-
-# quick mode is disabled by default. Try passing -q 0.03 for 3% minimum improvement
-parser.add_argument('-q', '--quick_mode', type=float, default=-1.0, help="minimum cost function improvement for resizing")
-
-
-args = parser.parse_args()
-
-is_size_transistors = not args.no_sizing
-
-
-# Make the top-level spice folder if it doesn't already exist
-# if it's already there delete its content
-arch_folder = utils.create_output_dir(args.arch_description)
-
-# Print the options to both terminal and report file
-report_file_path = os.path.join(arch_folder, "report.txt") 
-utils.print_run_options(args, report_file_path)
-
-# Load the input architecture description file
-arch_params_dict = utils.load_arch_params(args.arch_description)
-
-# Print architecture and process details to terminal and report file
-utils.print_architecture_params(arch_params_dict, report_file_path)
-
-# Default_dir is the dir you ran COFFE from. COFFE will be switching directories 
-# while running HSPICE, this variable is so that we can get back to our starting point
-default_dir = os.getcwd()
-
-# Create an HSPICE interface
-spice_interface = spice.SpiceInterface()
-
-
-# Record start time
-total_start_time = time.time()
-
-# this is a temporary parameter it will be checked before executing
-# any change introduced to the code to be able to check if the original 
-# code is working after adding any change
-# this controles appyling or disabling the new updates
-<<<<<<< HEAD
-arch_params_dict['updates'] = False
-=======
-arch_params_dict['updates'] = True
->>>>>>> e3fec8bc
-
-# Create an FPGA instance
-fpga_inst = fpga.FPGA(arch_params_dict, args, spice_interface)
-                     
-
-###############################################################
-## GENERATE FILES
-###############################################################
-
-
-# Change to the architecture directory
-os.chdir(arch_folder)  
-
-# Generate FPGA and associated SPICE files
-fpga_inst.generate(is_size_transistors) 
-
-# Go back to the base directory
-os.chdir(default_dir)
-
-# Extract initial transistor sizes from file and overwrite the 
-# default initial sizes if this option was used.
-if args.initial_sizes != "default" :
-  utils.use_initial_tran_size(args.initial_sizes, fpga_inst, tran_sizing, arch_params_dict['use_tgate'])
-
-# Print FPGA implementation details
-report_file = open(report_file_path, 'a')
-fpga_inst.print_details(report_file)  
-report_file.close()
-
-# Go to architecture directory
-os.chdir(arch_folder)
-
-
-###############################################################
-## TRANSISTOR SIZING
-###############################################################
-
-
-sys.stdout.flush()
-
-# Size FPGA transistors
-if is_size_transistors:
-    # TODO: pass the args object instead of passing all its memebers
-    tran_sizing.size_fpga_transistors(fpga_inst, args, spice_interface)                                    
-else:
-  # in case of disabeling floorplanning there is no need to 
-  # update delays before updating area. Tried both ways and 
-  # they give exactly the same results
-  #fpga_inst.update_delays(spice_interface)
-
-  # same thing here no need to update area before calculating 
-  # the lb_height value. Also tested and gave same results
-  #fpga_inst.update_area()
-  fpga_inst.lb_height = math.sqrt(fpga_inst.area_dict["tile"])
-  fpga_inst.update_area()
-  fpga_inst.compute_distance()
-  fpga_inst.update_wires()
-  fpga_inst.update_wire_rc()
-
-  # commented this part to avoid doing floorplannig for
-  # a non-sizing run
-  #fpga_inst.determine_height()
-
-  fpga_inst.update_delays(spice_interface)
-
-# Obtain Memory core power
-if arch_params_dict['enable_bram_module'] == 1:
-  fpga_inst.update_power(spice_interface)
-
-
-# Go back to the base directory
-os.chdir(default_dir)
-
-# Print out final COFFE report to file
-utils.print_summary(arch_folder, fpga_inst, total_start_time)
-
-# Print vpr architecure file
+### COFFE: CIRCUIT OPTIMIZATION FOR FPGA EXPLORATION
+# Created by: Charles Chiasson (charles.chiasson@gmail.com)
+#         at: University of Toronto
+#         in: 2013        
+      
+# BRAM simulation added by Sadegh Yazdanshenas in 2016
+# MTJ and SRAM designs by Kosuke Tatsumura
+# COFFE 2.0 by Sadegh Yazdanshenas 2015-2018     
+
+# The big picture:
+#
+# COFFE will size the transistors of an FPGA based on some input architecture 
+# parameters. COFFE will produce area and delay results that can be used to
+# create VPR architecture files for architecture exploration. By changing how
+# COFFE designs circuitry, one could also use COFFE to explore different FPGA
+# circuit designs.
+#
+# How it works (in a nutshell):
+#
+# We start off by creating an 'FPGA' object with the input architecture parameters.
+# This FPGA object contains other objects that each represent part of the FPGA
+# circuitry (like switch block, LUT, etc.).
+# We use the FPGA object to generate SPICE netlists of the circuitry
+# We also use it to calculate area and wire loads
+# 
+# Once the FPGA object is created and the SPICE netlists are generated,
+# we pass the FPGA object to COFFE's transistor sizing engine. The following paper 
+# explains COFFE's transistor sizing algorithm in detail.
+#
+# [1] C. Chiasson and V. Betz, "COFFE: Fully-Automated Transistor Sizing for FPGAs", FPT2013
+#
+ 
+
+import os
+import sys
+import argparse
+import time
+import coffe.fpga as fpga
+import coffe.spice as spice
+import coffe.tran_sizing as tran_sizing
+import coffe.utils as utils
+import coffe.vpr
+import datetime
+import math
+
+print "\nCOFFE 2.0\n"
+print "Man is a tool-using animal."
+print "Without tools he is nothing, with tools he is all."
+print "                           - Thomas Carlyle\n\n"
+
+# TODO: see the effect on disabling floorplanning on results and runtime
+# if it is worth it we could add an argument which could disable 
+# floorplanning for a quicker run
+
+# Parse the input arguments with argparse
+parser = argparse.ArgumentParser()
+parser.add_argument('arch_description')
+parser.add_argument('-n', '--no_sizing', help="don't perform transistor sizing", action='store_true')
+parser.add_argument('-o', '--opt_type', type=str, choices=["global", "local"], default="global", help="choose optimization type")
+parser.add_argument('-s', '--initial_sizes', type=str, default="default", help="path to initial transistor sizes")
+parser.add_argument('-m', '--re_erf', type=int, default=1, help="choose how many sizing combos to re-erf")
+parser.add_argument('-a', '--area_opt_weight', type=int, default=1, help="area optimization weight")
+parser.add_argument('-d', '--delay_opt_weight', type=int, default=1, help="delay optimization weight")
+parser.add_argument('-i', '--max_iterations', type=int, default=6, help="max FPGA sizing iterations")
+
+# quick mode is disabled by default. Try passing -q 0.03 for 3% minimum improvement
+parser.add_argument('-q', '--quick_mode', type=float, default=-1.0, help="minimum cost function improvement for resizing")
+
+
+args = parser.parse_args()
+
+is_size_transistors = not args.no_sizing
+
+
+# Make the top-level spice folder if it doesn't already exist
+# if it's already there delete its content
+arch_folder = utils.create_output_dir(args.arch_description)
+
+# Print the options to both terminal and report file
+report_file_path = os.path.join(arch_folder, "report.txt") 
+utils.print_run_options(args, report_file_path)
+
+# Load the input architecture description file
+arch_params_dict = utils.load_arch_params(args.arch_description)
+
+# Print architecture and process details to terminal and report file
+utils.print_architecture_params(arch_params_dict, report_file_path)
+
+# Default_dir is the dir you ran COFFE from. COFFE will be switching directories 
+# while running HSPICE, this variable is so that we can get back to our starting point
+default_dir = os.getcwd()
+
+# Create an HSPICE interface
+spice_interface = spice.SpiceInterface()
+
+
+# Record start time
+total_start_time = time.time()
+
+# this is a temporary parameter it will be checked before executing
+# any change introduced to the code to be able to check if the original 
+# code is working after adding any change
+# this controles appyling or disabling the new updates
+
+arch_params_dict['updates'] = False
+
+
+# Create an FPGA instance
+fpga_inst = fpga.FPGA(arch_params_dict, args, spice_interface)
+                     
+
+###############################################################
+## GENERATE FILES
+###############################################################
+
+
+# Change to the architecture directory
+os.chdir(arch_folder)  
+
+# Generate FPGA and associated SPICE files
+fpga_inst.generate(is_size_transistors) 
+
+# Go back to the base directory
+os.chdir(default_dir)
+
+# Extract initial transistor sizes from file and overwrite the 
+# default initial sizes if this option was used.
+if args.initial_sizes != "default" :
+  utils.use_initial_tran_size(args.initial_sizes, fpga_inst, tran_sizing, arch_params_dict['use_tgate'])
+
+# Print FPGA implementation details
+report_file = open(report_file_path, 'a')
+fpga_inst.print_details(report_file)  
+report_file.close()
+
+# Go to architecture directory
+os.chdir(arch_folder)
+
+
+###############################################################
+## TRANSISTOR SIZING
+###############################################################
+
+
+sys.stdout.flush()
+
+# Size FPGA transistors
+if is_size_transistors:
+    # TODO: pass the args object instead of passing all its memebers
+    tran_sizing.size_fpga_transistors(fpga_inst, args, spice_interface)                                    
+else:
+  # in case of disabeling floorplanning there is no need to 
+  # update delays before updating area. Tried both ways and 
+  # they give exactly the same results
+  #fpga_inst.update_delays(spice_interface)
+
+  # same thing here no need to update area before calculating 
+  # the lb_height value. Also tested and gave same results
+  #fpga_inst.update_area()
+  fpga_inst.lb_height = math.sqrt(fpga_inst.area_dict["tile"])
+  fpga_inst.update_area()
+  fpga_inst.compute_distance()
+  fpga_inst.update_wires()
+  fpga_inst.update_wire_rc()
+
+  # commented this part to avoid doing floorplannig for
+  # a non-sizing run
+  #fpga_inst.determine_height()
+
+  fpga_inst.update_delays(spice_interface)
+
+# Obtain Memory core power
+if arch_params_dict['enable_bram_module'] == 1:
+  fpga_inst.update_power(spice_interface)
+
+
+# Go back to the base directory
+os.chdir(default_dir)
+
+# Print out final COFFE report to file
+utils.print_summary(arch_folder, fpga_inst, total_start_time)
+
+# Print vpr architecure file
 coffe.vpr.print_vpr_file(fpga_inst, arch_folder, arch_params_dict['enable_bram_module'])